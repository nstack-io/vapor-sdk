import Vapor
import Foundation
import Cache

public class TranslationAttempt {
    
    public var dates: [String: Error] = [:]
    
    init(error: Error) throws {
        try append(error: error)
    }
    
    public func append(error: Error) throws {
        let dateString = try Date().toDateTimeString()
        
        dates[dateString] = error
    }
    
    public func avoidFetchingAgain() -> Bool {
        let datePreRetryPeriod = Date().addingTimeInterval(-3 * 60)
        let datePreNotFoundPeriod =  Date().addingTimeInterval(-5 * 60)
        
        for (key, value) in dates {
<<<<<<< HEAD
            
            let date = Date.parse(key)
=======
            do {
            let date = Date.parse(.dateTime, key, Date())
>>>>>>> d7dc24fb
                
            // Any errors within few secs should give a break in trying again
            if date.isAfter(datePreRetryPeriod) {
                return true
            }
                
            // Not found errors within few min should give a break in trying again
            if date.isAfter(datePreNotFoundPeriod) && value.localizedDescription.equals(any: "notFound") {
                return true
            }
            
        }
        
        return false
    }
}<|MERGE_RESOLUTION|>--- conflicted
+++ resolved
@@ -21,13 +21,7 @@
         let datePreNotFoundPeriod =  Date().addingTimeInterval(-5 * 60)
         
         for (key, value) in dates {
-<<<<<<< HEAD
-            
-            let date = Date.parse(key)
-=======
-            do {
             let date = Date.parse(.dateTime, key, Date())
->>>>>>> d7dc24fb
                 
             // Any errors within few secs should give a break in trying again
             if date.isAfter(datePreRetryPeriod) {
